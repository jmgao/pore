--- conflicted
+++ resolved
@@ -599,17 +599,9 @@
     let tree_root = std::fs::canonicalize(&self.path).context("failed to canonicalize tree path")?;
     let mut paths = Vec::new();
     for path in under.unwrap_or_default() {
-<<<<<<< HEAD
-      let requested_path = std::fs::canonicalize(&path)
-        .with_context(|| format!("failed to canonicalize requested path '{}'", path.display()))?;
-      paths.push(
-        pathdiff::diff_paths(&requested_path, &tree_root)
-          .ok_or_else(|| format_err!("failed to calculate path diff for {}", path.display()))?,
-      );
-=======
       if std::fs::exists(&path)? {
         let requested_path = std::fs::canonicalize(&path)
-          .context(format!("failed to canonicalize requested path '{}'", path.display()))?;
+          .with_context(|| format!("failed to canonicalize requested path '{}'", path.display()))?;
         paths.push(
           pathdiff::diff_paths(&requested_path, &tree_root)
             .ok_or_else(|| format_err!("failed to calculate path diff for {}", path.display()))?,
@@ -622,7 +614,6 @@
           path.display()
         ));
       }
->>>>>>> 5f09b35d
     }
 
     let filtered_projects = manifest
